--- conflicted
+++ resolved
@@ -153,13 +153,8 @@
     <string name="app_killed_message">Application killed</string>
 
     <!-- Status bar network traffic monitor strings -->
-<<<<<<< HEAD
-    <string name="kilobitspersecond_short">Kbps</string>
-    <string name="megabitspersecond_short">Mbps</string>
-=======
     <string name="kilobitspersecond_short">kb/s</string>
     <string name="megabitspersecond_short">Mb/s</string>
     <string name="kilobytespersecond_short">kB/s</string>
     <string name="megabytespersecond_short">MB/s</string>
->>>>>>> 7ea84eb2
 </resources>